package secsipid

import (
	"crypto"
	"crypto/ecdsa"
	"crypto/rand"
	"crypto/x509"
	"encoding/base64"
	"encoding/json"
	"encoding/pem"
	"errors"
	"fmt"
	"io/ioutil"
	"math/big"
	"net/http"
	"net/url"
	"os"
	"strconv"
	"strings"
	"time"
	"unicode"

	"github.com/google/uuid"
)

// SJWTHeader - header for JWT
type SJWTHeader struct {
	Alg string `json:"alg"`
	Ppt string `json:"ppt"`
	Typ string `json:"typ"`
	X5u string `json:"x5u"`
}

// SJWTDest --
type SJWTDest struct {
	TN []string `json:"tn"`
}

// SJWTOrig --
type SJWTOrig struct {
	TN string `json:"tn"`
}

// SJWTPayload - JWT payload
type SJWTPayload struct {
	ATTest string   `json:"attest"`
	Dest   SJWTDest `json:"dest"`
	IAT    int64    `json:"iat"`
	Orig   SJWTOrig `json:"orig"`
	OrigID string   `json:"origid"`
}

var (
	sES256KeyBits = 256
	sES256KeySize = 32
)

// SetFileCacheOptions --
func SetURLFileCacheOptions(path string, expire int) {
	globalLibOptions.CacheDirPath = path
	globalLibOptions.CacheExpire = expire
}

// SJWTLibOptSetS --
func SJWTLibOptSetS(optname string, optval string) int {
	switch optname {
	case "CacheDirPath":
		globalLibOptions.CacheDirPath = optval
		return SJWTRetOK
	case "CertCAFile":
		globalLibOptions.CertCAFile = optval
		return SJWTRetOK
	case "CertCRLFile":
		globalLibOptions.CertCRLFile = optval
		return SJWTRetOK
	case "CertCAInter":
		globalLibOptions.CertCAInter = optval
		return SJWTRetOK
	case "x5u":
		globalLibOptions.X5u = optval
		return SJWTRetOK
	}
	return SJWTRetErr
}

// SJWTLibOptSetN --
func SJWTLibOptSetN(optname string, optval int) int {
	switch optname {
	case "CacheExpires":
		globalLibOptions.CacheExpire = optval
		return SJWTRetOK
	case "CertVerify":
		globalLibOptions.CertVerify = optval
		return SJWTRetOK
	}
	return SJWTRetErr
}

// SJWTLibOptSetV --
func SJWTLibOptSetV(optnameval string) int {
	optArray := strings.SplitN(optnameval, "=", 2)
	optName := optArray[0]
	optVal := optArray[1]
	switch optName {
	case "CacheExpires", "CertVerify":
		intVal, _ := strconv.Atoi(optVal)
		return SJWTLibOptSetN(optName, intVal)
	case "CacheDirPath", "CertCAFile", "CertCAInter", "CertCRLFile":
		return SJWTLibOptSetS(optName, optVal)
	}
	return SJWTRetErr
}

// SJWTRemoveWhiteSpaces --
func SJWTRemoveWhiteSpaces(s string) string {
	rout := make([]rune, 0, len(s))
	for _, r := range s {
		if !unicode.IsSpace(r) {
			rout = append(rout, r)
		}
	}
	return string(rout)
}

// SJWTRemoveWhiteSpaces --
func SJWTGetURLCacheFilePath(urlVal string) string {
	filePath := strings.Replace(urlVal, "://", "_", -1)
	filePath = strings.Replace(filePath, "/", "_", -1)
	if len(globalLibOptions.CacheDirPath) > 0 {
		filePath = globalLibOptions.CacheDirPath + "/" + filePath
	}
	return filePath
}

<<<<<<< HEAD
// SJWTPubKeyVerify -
func SJWTPubKeyVerify(pubKey []byte) (int, error) {
	if globalLibOptions.certVerify == 0 {
		return SJWTRetOK, nil
	}

	var certVal *x509.Certificate
	var certInter []*x509.Certificate
	var rootCAs *x509.CertPool
	var interCAs *x509.CertPool
	var err error

	// The public key may contain multiple intermediate certificates, we must
	// parse those out and include them when doing the actual validation.
	var toDecode = pubKey
	var block *pem.Block
	for true {
		// Decode the next block in the public key. If there are no more blocks then
		// this will return nil.
		block, toDecode = pem.Decode(toDecode)
		if block == nil {
			break
		}

		// Parse the block as an x509 certificate.
		blockCert, err := x509.ParseCertificate(block.Bytes)
		if blockCert == nil {
			return SJWTRetErrCertInvalidFormat, err
		}

		// If this was the first block then it represents the public certificate,
		// otherwise it is an intermediate certificate.
		if certVal == nil {
			certVal = blockCert
		} else {
			certInter = append(certInter, blockCert)
		}
	}

	if certVal == nil {
		return SJWTRetErrCertInvalidFormat, errors.New("failed to parse certificate PEM")
	}

	if (globalLibOptions.certVerify & (1 << 0)) != 0 {
		if !time.Now().Before(certVal.NotAfter) {
			return SJWTRetErrCertExpired, errors.New("certificate expired")
		} else if !time.Now().After(certVal.NotBefore) {
			return SJWTRetErrCertBeforeValidity, errors.New("certificate not valid yet")
		}
	}

	rootCAs = nil
	interCAs = nil
	if (globalLibOptions.certVerify & (1 << 1)) != 0 {
		// Get the SystemCertPool
		rootCAs, err = SystemCertPool()
		if rootCAs == nil {
			return SJWTRetErrCertProcessing, err
		}
	}
	if (globalLibOptions.certVerify & (1 << 2)) != 0 {
		if len(globalLibOptions.certCAFile) <= 0 {
			return SJWTRetErrCertNoCAFile, errors.New("no CA file")
		}

		if rootCAs == nil {
			rootCAs = x509.NewCertPool()
			if rootCAs == nil {
				return SJWTRetErrCertProcessing, errors.New("no new ca cert pool")
			}
		}
		var certsCA []byte
		// Read in the cert file
		certsCA, err = ioutil.ReadFile(globalLibOptions.certCAFile)
		if err != nil {
			return SJWTRetErrCertReadCAFile, errors.New("failed to read CA file")
		}

		// Append our cert to the system pool
		if ok := rootCAs.AppendCertsFromPEM(certsCA); !ok {
			return SJWTRetErrCertProcessing, errors.New("failed to append CA file")
		}
	}
	if (globalLibOptions.certVerify & (1 << 3)) != 0 {
		if len(globalLibOptions.certCAInter) <= 0 {
			return SJWTRetErrCertNoCAInter, errors.New("no intermediate CA file")
		}
		interCAs = x509.NewCertPool()
		if interCAs == nil {
			return SJWTRetErrCertProcessing, errors.New("no new ca intermediate cert pool")
		}
		var certsCA []byte
		// Read in the cert file
		certsCA, err = ioutil.ReadFile(globalLibOptions.certCAInter)
		if err != nil {
			return SJWTRetErrCertReadCAInter, errors.New("failed to read intermediate CA file")
		}

		// Append our cert to the system pool
		if ok := interCAs.AppendCertsFromPEM(certsCA); !ok {
			return SJWTRetErrCertProcessing, errors.New("failed to append intermediate CA file")
		}
	}

	// Append any intermediate certificates included in pubKey.
	if len(certInter) > 0 {
		if interCAs == nil {
			interCAs = x509.NewCertPool()
		}
		if interCAs == nil {
			return SJWTRetErrCertProcessing, errors.New("no new ca intermediate cert pool")
		}
		// Append our certs
		for _, iCert := range certInter {
			interCAs.AddCert(iCert)
		}
	}

	opts := x509.VerifyOptions{
		Roots:         rootCAs,
		Intermediates: interCAs,
		KeyUsages:     []x509.ExtKeyUsage{x509.ExtKeyUsageAny},
	}

	if _, err = certVal.Verify(opts); err != nil {
		return SJWTRetErrCertInvalid, err
	}

	if (globalLibOptions.certVerify & (1 << 4)) != 0 {
		if len(globalLibOptions.certCRLFile) <= 0 {
			return SJWTRetErrCertNoCRLFile, errors.New("no CRL file")
		}
		var rootCRL *pkix.CertificateList
		rootCRL = nil
		var certsCRLData []byte
		// Read in the cert file
		certsCRLData, err = ioutil.ReadFile(globalLibOptions.certCRLFile)
		if err != nil {
			return SJWTRetErrCertReadCRLFile, errors.New("failed to read CRL file")
		}
		rootCRL, err = x509.ParseCRL(certsCRLData)
		for _, revoked := range rootCRL.TBSCertList.RevokedCertificates {
			if certVal.SerialNumber.Cmp(revoked.SerialNumber) == 0 {
				return SJWTRetErrCertRevoked, errors.New("serial number match - certificate is revoked")
			}
		}
	}

	return SJWTRetOK, nil
}

=======
>>>>>>> 035db072
// SJWTParseECPrivateKeyFromPEM Parse PEM encoded Elliptic Curve Private Key Structure
func SJWTParseECPrivateKeyFromPEM(key []byte) (*ecdsa.PrivateKey, int, error) {
	var err error

	var block *pem.Block
	if block, _ = pem.Decode(key); block == nil {
		return nil, SJWTRetErrPrvKeyInvalidFormat, errors.New("key must be PEM encoded")
	}

	var parsedKey interface{}
	if parsedKey, err = x509.ParseECPrivateKey(block.Bytes); err != nil {
		if parsedKey, err = x509.ParsePKCS8PrivateKey(block.Bytes); err != nil {
			return nil, SJWTRetErrPrvKeyInvalid, err
		}
	}

	var pkey *ecdsa.PrivateKey
	var ok bool
	if pkey, ok = parsedKey.(*ecdsa.PrivateKey); !ok {
		return nil, SJWTRetErrPrvKeyInvalidEC, errors.New("not EC private key")
	}

	return pkey, SJWTRetOK, nil
}

// SJWTParseECPublicKeyFromPEM Parse PEM encoded PKCS1 or PKCS8 public key
func SJWTParseECPublicKeyFromPEM(key []byte) (*ecdsa.PublicKey, int, error) {
	var err error

	var block *pem.Block
	if block, _ = pem.Decode(key); block == nil {
		return nil, SJWTRetErrCertInvalidFormat, errors.New("key must be PEM encoded")
	}

	var parsedKey interface{}
	if parsedKey, err = x509.ParsePKIXPublicKey(block.Bytes); err != nil {
		if cert, err := x509.ParseCertificate(block.Bytes); err == nil {
			parsedKey = cert.PublicKey
		} else {
			return nil, SJWTRetErrCertInvalid, err
		}
	}

	var pkey *ecdsa.PublicKey
	var ok bool
	if pkey, ok = parsedKey.(*ecdsa.PublicKey); !ok {
		return nil, SJWTRetErrCertInvalidEC, errors.New("not EC public key")
	}

	return pkey, SJWTRetOK, nil
}

// SJWTBase64EncodeString encode string to base64 with padding stripped
func SJWTBase64EncodeString(src string) string {
	return strings.
		TrimRight(base64.URLEncoding.
			EncodeToString([]byte(src)), "=")
}

// SJWTBase64DecodeString takes in a base 64 encoded string and returns the
// actual string or an error of it fails to decode the string
func SJWTBase64DecodeString(src string) (string, error) {
	if l := len(src) % 4; l > 0 {
		src += strings.Repeat("=", 4-l)
	}
	decoded, err := base64.URLEncoding.DecodeString(src)
	if err != nil {
		return "", fmt.Errorf("decoding error %s", err)
	}
	return string(decoded), nil
}

// SJWTBase64EncodeBytes encode bytes array to base64 with padding stripped
func SJWTBase64EncodeBytes(seg []byte) string {
	return strings.TrimRight(base64.URLEncoding.EncodeToString(seg), "=")
}

// SJWTBase64DecodeBytes takes in a base 64 encoded string and returns the
// actual bytes array or an error of it fails to decode the string
func SJWTBase64DecodeBytes(seg string) ([]byte, error) {
	if l := len(seg) % 4; l > 0 {
		seg += strings.Repeat("=", 4-l)
	}

	return base64.URLEncoding.DecodeString(seg)
}

// SJWTGetURLCachedContent --
func SJWTGetURLCachedContent(urlVal string) ([]byte, error) {
	filePath := SJWTGetURLCacheFilePath(urlVal)

	fileStat, err := os.Stat(filePath)
	if err != nil {
		return nil, err
	}
	tnow := time.Now()
	if int(tnow.Sub(fileStat.ModTime()).Seconds()) > globalLibOptions.CacheExpire {
		os.Remove(filePath)
		return nil, nil
	}
	return ioutil.ReadFile(filePath)
}

// SJWTSetURLCachedContent --
func SJWTSetURLCachedContent(urlVal string, data []byte) error {
	filePath := SJWTGetURLCacheFilePath(urlVal)

	return ioutil.WriteFile(filePath, data, 0640)
}

// SJWTGetURLContent --
func SJWTGetURLContent(urlVal string, timeoutVal int) ([]byte, int, error) {
	if len(urlVal) == 0 {
		return nil, SJWTRetErrHTTPInvalidURL, errors.New("no URL value")
	}

	if !(strings.HasPrefix(urlVal, "http://") || strings.HasPrefix(urlVal, "https://")) {
		return nil, SJWTRetErrHTTPInvalidURL, errors.New("invalid URL value")
	}

	if len(globalLibOptions.CacheDirPath) > 0 {
		cdata, cerr := SJWTGetURLCachedContent(urlVal)
		if cdata != nil {
			return cdata, SJWTRetOK, cerr
		}
	}
	httpClient := http.Client{
		Timeout: time.Duration(timeoutVal) * time.Second,
	}
	resp, err := httpClient.Get(urlVal)
	if err != nil {
		return nil, SJWTRetErrHTTPGet, fmt.Errorf("http get failure: %v", err)
	}
	defer resp.Body.Close()

	if resp.StatusCode != http.StatusOK {
		return nil, SJWTRetErrHTTPStatusCode, fmt.Errorf("http status error: %v", resp.StatusCode)
	}

	data, err := ioutil.ReadAll(resp.Body)
	if err != nil {
		return nil, SJWTRetErrHTTPReadBody, fmt.Errorf("read http body failure: %v", err)
	}

	if len(globalLibOptions.CacheDirPath) > 0 {
		SJWTSetURLCachedContent(urlVal, data)
	}

	return data, SJWTRetOK, nil
}

// SJWTGetValidPayload --
func SJWTGetValidPayload(base64Payload string, expireVal int) (*SJWTPayload, int, error) {
	if len(base64Payload) == 0 {
		return nil, SJWTRetErrJSONPayloadParse, errors.New("empty payload")
	}
	decodedPayload, payloadErr := SJWTBase64DecodeString(base64Payload)
	if payloadErr != nil {
		return nil, SJWTRetErrJSONPayloadParse, fmt.Errorf("invalid payload: %s", payloadErr.Error())
	}
	payload := SJWTPayload{}

	err := json.Unmarshal([]byte(decodedPayload), &payload)
	if err != nil {
		return nil, SJWTRetErrJSONPayloadParse, fmt.Errorf("invalid payload: %s", err.Error())
	}

	if payload.IAT == 0 || time.Now().Unix() > payload.IAT+int64(expireVal) {
		return nil, SJWTRetErrJSONPayloadIATExpired, errors.New("expired token")
	}

	return &payload, SJWTRetOK, nil
}

// SJWTVerifyWithPubKey - implements the verify
// For this verify method, key must be an ecdsa.PublicKey struct
func SJWTVerifyWithPubKey(signingString string, signature string, key interface{}) (int, error) {
	var err error

	var sig []byte
	if sig, err = SJWTBase64DecodeBytes(signature); err != nil {
		return -1, err
	}

	var ecdsaKey *ecdsa.PublicKey
	switch k := key.(type) {
	case *ecdsa.PublicKey:
		ecdsaKey = k
	default:
		return SJWTRetErrCertInvalidFormat, errors.New("invalid key type")
	}

	if len(sig) != 2*sES256KeySize {
		return SJWTRetErrJSONSignatureSize, errors.New("ECDSA signature size verification failed")
	}

	r := big.NewInt(0).SetBytes(sig[:sES256KeySize])
	s := big.NewInt(0).SetBytes(sig[sES256KeySize:])

	if !crypto.SHA256.Available() {
		return SJWTRetErrJSONSignatureHashing, errors.New("hashing function unavailable")
	}
	hasher := crypto.SHA256.New()
	hasher.Write([]byte(signingString))

	if ecdsa.Verify(ecdsaKey, hasher.Sum(nil), r, s) {
		return SJWTRetOK, nil
	}
	return SJWTRetErrJSONSignatureInvalid, errors.New("ECDSA verification failed")
}

// SJWTSignWithPrvKey - implements the signing
// For this signing method, key must be an ecdsa.PrivateKey struct
func SJWTSignWithPrvKey(signingString string, key interface{}) (string, int, error) {
	var ecdsaKey *ecdsa.PrivateKey
	switch k := key.(type) {
	case *ecdsa.PrivateKey:
		ecdsaKey = k
	default:
		return "", SJWTRetErrPrvKeyInvalidEC, errors.New("invalid key type")
	}

	if !crypto.SHA256.Available() {
		return "", SJWTRetErrJSONSignatureHashing, errors.New("hashing function not available")
	}

	hasher := crypto.SHA256.New()
	hasher.Write([]byte(signingString))

	r, s, err := ecdsa.Sign(rand.Reader, ecdsaKey, hasher.Sum(nil))
	if err == nil {
		curveBits := ecdsaKey.Curve.Params().BitSize

		if sES256KeyBits != curveBits {
			return "", SJWTRetErrJSONSignatureSize, errors.New("invalid key size")
		}

		keyBytes := curveBits / 8
		if curveBits%8 > 0 {
			keyBytes++
		}

		rBytes := r.Bytes()
		rBytesPadded := make([]byte, keyBytes)
		copy(rBytesPadded[keyBytes-len(rBytes):], rBytes)

		sBytes := s.Bytes()
		sBytesPadded := make([]byte, keyBytes)
		copy(sBytesPadded[keyBytes-len(sBytes):], sBytes)

		out := append(rBytesPadded, sBytesPadded...)

		return SJWTBase64EncodeBytes(out), SJWTRetOK, nil
	}
	return "", SJWTRetErrJSONSignatureFailure, err
}

// SJWTEncode - encode payload to JWT
func SJWTEncode(header SJWTHeader, payload SJWTPayload, prvkey interface{}) string {
	str, _ := json.Marshal(header)
	jwthdr := SJWTBase64EncodeString(string(str))
	encodedPayload, _ := json.Marshal(payload)
	signingValue := jwthdr + "." +
		SJWTBase64EncodeString(string(encodedPayload))
	signatureValue, _, _ := SJWTSignWithPrvKey(signingValue, prvkey)
	return signingValue + "." + signatureValue
}

// SJWTDecodeWithPubKey - decode JWT string
func SJWTDecodeWithPubKey(jwt string, expireVal int, pubkey interface{}) (*SJWTPayload, error) {
	var ret int
	var err error
	var payload *SJWTPayload

	token := strings.Split(strings.TrimSpace(jwt), ".")

	if len(token) != 3 {
		splitErr := errors.New("invalid token - must contain header, payload and signature")
		return nil, splitErr
	}

	payload, ret, err = SJWTGetValidPayload(token[1], expireVal)
	if err != nil {
		return nil, fmt.Errorf("getting payload failed: (%d) %v", ret, err)
	}

	signatureValue := token[0] + "." + token[1]

	ret, err = SJWTVerifyWithPubKey(signatureValue, token[2], pubkey)
	if err != nil {
		return nil, fmt.Errorf("verify failed: (%d) %v", ret, err)
	}
	return payload, nil
}

// SJWTEncodeText - encode header and payload to JWT
func SJWTEncodeText(headerJSON string, payloadJSON string, prvkeyPath string) (string, int, error) {
	var ret int
	var err error
	var signatureValue string
	var ecdsaPrvKey *ecdsa.PrivateKey

	prvkey, _ := ioutil.ReadFile(prvkeyPath)

	if ecdsaPrvKey, ret, err = SJWTParseECPrivateKeyFromPEM(prvkey); err != nil {
		return "", ret, err
	}

	signingValue := SJWTBase64EncodeString(strings.TrimSpace(headerJSON)) +
		"." + SJWTBase64EncodeString(strings.TrimSpace(payloadJSON))
	signatureValue, ret, err = SJWTSignWithPrvKey(signingValue, ecdsaPrvKey)
	if err != nil {
		return "", ret, fmt.Errorf("failed to build signature: %v", err)
	}
	return signingValue + "." + signatureValue, SJWTRetOK, nil
}

// SJWTCheckAttributes - implements the verify of attributes
func SJWTCheckAttributes(bToken string, paramInfo string) (int, error) {
	vHeader, err := SJWTBase64DecodeString(bToken)
	if err != nil {
		return SJWTRetErr, err
	}

	header := SJWTHeader{}
	err = json.Unmarshal([]byte(vHeader), &header)
	if err != nil {
		return SJWTRetErrJSONHdrParse, err
	}
	if len(header.Alg) > 0 && header.Alg != "ES256" {
		return SJWTRetErrJSONHdrAlg, fmt.Errorf("invalid value for alg in json header")
	}
	if len(header.Ppt) > 0 && header.Ppt != "shaken" {
		return SJWTRetErrJSONHdrPpt, fmt.Errorf("invalid value for ppt in json header")
	}
	if len(header.Typ) > 0 && header.Typ != "passport" {
		return SJWTRetErrJSONHdrTyp, fmt.Errorf("invalid value for typ in json header")
	}
	if len(header.X5u) > 0 && header.X5u != paramInfo {
		return SJWTRetErrJSONHdrX5u, fmt.Errorf("mismatching value for x5u and info attributes")
	}
	return SJWTRetOK, nil
}

// SJWTCheckIdentityPKMode - implements the verify of identity
func SJWTCheckIdentityPKMode(identityVal string, expireVal int, pubkeyVal string, pubkeyMode int, timeoutVal int) (int, error) {
	var err error
	var ret int
	var ecdsaPubKey *ecdsa.PublicKey
	var pubkey []byte
	var payload *SJWTPayload

	token := strings.Split(strings.TrimSpace(identityVal), ".")

	if len(token) != 3 {
		return SJWTRetErrSIPHdrParse, fmt.Errorf("invalid token - must contain header, payload and signature")
	}

	payload, ret, err = SJWTGetValidPayload(token[1], expireVal)
	if err != nil {
		return ret, err
	}

	if pubkeyMode == 1 {
		pubkey = []byte(pubkeyVal)
	} else {
		if strings.HasPrefix(pubkeyVal, "http://") || strings.HasPrefix(pubkeyVal, "https://") {
			pubkey, ret, err = SJWTGetURLContent(pubkeyVal, timeoutVal)
		} else if strings.HasPrefix(pubkeyVal, "file://") {
			fileUrl, _ := url.Parse(pubkeyVal)
			pubkey, err = ioutil.ReadFile(fileUrl.Path)
			ret = SJWTRetErrFileRead
		} else {
			pubkey, err = ioutil.ReadFile(pubkeyVal)
			ret = SJWTRetErrFileRead
		}
		if err != nil {
			return ret, err
		}
	}

	ret, err = SJWTPubKeyVerify(pubkey)
	if ret != SJWTRetOK {
		return ret, err
	}

	if ecdsaPubKey, ret, err = SJWTParseECPublicKeyFromPEM(pubkey); err != nil {
		return ret, err
	}
	ret, err = SJWTVerifyWithPubKey(token[0]+"."+token[1], token[2], ecdsaPubKey)
	if err == nil {
		return SJWTRetOK, nil
	}

	return ret, fmt.Errorf("failed to verify - origid (%s) (%d) %v", payload.OrigID, ret, err)
}

// SJWTCheckIdentity - implements the verify of identity
func SJWTCheckIdentity(identityVal string, expireVal int, pubkeyPath string, timeoutVal int) (int, error) {
	return SJWTCheckIdentityPKMode(identityVal, expireVal, pubkeyPath, 0, timeoutVal)
}

// SJWTGetValidInfoAttr - return info param value of alg and ppt are valid
func SJWTGetValidInfoAttr(hdrtoken []string) (string, int, error) {
	paramInfo := ""
	for i := 1; i < len(hdrtoken); i++ {
		ptoken := strings.Split(hdrtoken[i], "=")
		if len(ptoken) == 2 {
			if ptoken[0] == "alg" {
				if ptoken[1] != "ES256" {
					return "", SJWTRetErrSIPHdrAlg, fmt.Errorf("invalid value for alg header parameter")
				}
			} else if ptoken[0] == "ppt" {
				if ptoken[1] != "shaken" && ptoken[1] != `"shaken"` {
					return "", SJWTRetErrSIPHdrPpt, fmt.Errorf("invalid value for ppt header parameter")
				}
			} else if ptoken[0] == "info" {
				paramInfo = ptoken[1]
			}
		}
	}
	if len(paramInfo) <= 2 {
		return "", SJWTRetErrSIPHdrInfo, fmt.Errorf("invalid value info header parameter")
	}
	if paramInfo[0] == '<' && paramInfo[len(paramInfo)-1] == '>' {
		paramInfo = paramInfo[1 : len(paramInfo)-1]
	}

	return paramInfo, SJWTRetOK, nil
}

// SJWTCheckFullIdentity - implements the verify of identity
func SJWTCheckFullIdentity(identityVal string, expireVal int, pubkeyPath string, timeoutVal int) (int, error) {
	if len(pubkeyPath) == 0 {
		return SJWTCheckFullIdentityURL(identityVal, expireVal, timeoutVal)
	}

	hdrtoken := strings.Split(SJWTRemoveWhiteSpaces(identityVal), ";")

	ret, err := SJWTCheckIdentity(hdrtoken[0], expireVal, pubkeyPath, timeoutVal)
	if ret != 0 {
		return ret, err
	}

	if len(hdrtoken) == 1 {
		return SJWTRetErrSIPHdrParse, nil
	}

	paramInfo := ""
	paramInfo, ret, err = SJWTGetValidInfoAttr(hdrtoken)
	if err != nil {
		return ret, err
	}

	btoken := strings.Split(strings.TrimSpace(hdrtoken[0]), ".")

	if len(btoken[0]) == 0 {
		return SJWTRetErrJSONHdrParse, nil
	}
	return SJWTCheckAttributes(btoken[0], paramInfo)
}

// SJWTCheckFullIdentityURL - implements the verify of identity using URL
func SJWTCheckFullIdentityURL(identityVal string, expireVal int, timeoutVal int) (int, error) {
	var ecdsaPubKey *ecdsa.PublicKey
	var ret int
	var err error
	var pubkey []byte

	hdrtoken := strings.Split(SJWTRemoveWhiteSpaces(identityVal), ";")

	if len(hdrtoken) <= 1 {
		return SJWTRetErrSIPHdrParse, fmt.Errorf("missing parts of the message header")
	}

	paramInfo := ""
	paramInfo, ret, err = SJWTGetValidInfoAttr(hdrtoken)
	if err != nil {
		return ret, err
	}

	pubkey, ret, err = SJWTGetURLContent(paramInfo, timeoutVal)

	if pubkey == nil {
		return ret, err
	}

	ret, err = SJWTPubKeyVerify(pubkey)
	if ret != SJWTRetOK {
		return ret, err
	}

	if ecdsaPubKey, ret, err = SJWTParseECPublicKeyFromPEM(pubkey); err != nil {
		return ret, err
	}

	btoken := strings.Split(strings.TrimSpace(hdrtoken[0]), ".")

	if len(btoken) != 3 {
		return SJWTRetErrSIPHdrParse, fmt.Errorf("invalid token - must contain header, payload and signature")
	}

	if len(btoken[0]) == 0 {
		return SJWTRetErrSIPHdrParse, fmt.Errorf("no json header part")
	}

	var payload *SJWTPayload
	payload, ret, err = SJWTGetValidPayload(btoken[1], expireVal)
	if payload == nil || err != nil {
		return ret, err
	}

	ret, err = SJWTVerifyWithPubKey(btoken[0]+"."+btoken[1], btoken[2], ecdsaPubKey)
	if err != nil {
		return ret, err
	}

	return SJWTCheckAttributes(btoken[0], paramInfo)
}

// SJWTCheckFullIdentityPubKey - implements the verify of identity using public key
func SJWTCheckFullIdentityPubKey(identityVal string, expireVal int, pubkeyVal string) (int, error) {
	hdrtoken := strings.Split(SJWTRemoveWhiteSpaces(identityVal), ";")

	ret, err := SJWTCheckIdentityPKMode(hdrtoken[0], expireVal, pubkeyVal, 1, 5)
	if ret != 0 {
		return ret, err
	}

	if len(hdrtoken) == 1 {
		return SJWTRetOK, nil
	}

	paramInfo := ""
	paramInfo, ret, err = SJWTGetValidInfoAttr(hdrtoken)
	if err != nil {
		return ret, err
	}

	btoken := strings.Split(strings.TrimSpace(hdrtoken[0]), ".")

	if len(btoken[0]) == 0 {
		return SJWTRetOK, nil
	}
	return SJWTCheckAttributes(btoken[0], paramInfo)
}

// SJWTGetIdentityPrvKey --
func SJWTGetIdentityPrvKey(origTN string, destTN string, attestVal string, origID string, x5uVal string, prvkeyData []byte) (string, int, error) {
	var ret int
	var err error
	var vOrigID string

	header := SJWTHeader{
		Alg: "ES256",
		Ppt: "shaken",
		Typ: "passport",
		X5u: globalLibOptions.X5u,
	}
	if len(x5uVal) > 0 {
		header.X5u = x5uVal
	}
	if len(origID) > 0 {
		vOrigID = origID
	} else {
		vuuid := uuid.New()
		vOrigID = vuuid.String()
	}

	payload := SJWTPayload{
		ATTest: attestVal,
		Dest: SJWTDest{
			TN: []string{destTN},
		},
		IAT: time.Now().Unix(),
		Orig: SJWTOrig{
			TN: origTN,
		},
		OrigID: vOrigID,
	}

	var ecdsaPrvKey *ecdsa.PrivateKey
	if ecdsaPrvKey, ret, err = SJWTParseECPrivateKeyFromPEM(prvkeyData); err != nil {
		return "", ret, fmt.Errorf("unable to parse ECDSA private key: %v", err)
	}
	token := SJWTEncode(header, payload, ecdsaPrvKey)

	if len(token) > 0 {
		return token + ";info=<" + header.X5u + ">;alg=ES256;ppt=shaken", SJWTRetOK, nil
	}
	return "", SJWTRetErrSIPHdrEmpty, errors.New("empty result")
}

// SJWTGetIdentity --
func SJWTGetIdentity(origTN string, destTN string, attestVal string, origID string, x5uVal string, prvkeyPath string) (string, int, error) {
	var prvkey []byte
	var err error

	prvkey, err = ioutil.ReadFile(prvkeyPath)
	if err != nil {
		return "", SJWTRetErrFileRead, fmt.Errorf("unable to read private key file: %v", err)
	}
	return SJWTGetIdentityPrvKey(origTN, destTN, attestVal, origID, x5uVal, prvkey)
}<|MERGE_RESOLUTION|>--- conflicted
+++ resolved
@@ -132,160 +132,6 @@
 	return filePath
 }
 
-<<<<<<< HEAD
-// SJWTPubKeyVerify -
-func SJWTPubKeyVerify(pubKey []byte) (int, error) {
-	if globalLibOptions.certVerify == 0 {
-		return SJWTRetOK, nil
-	}
-
-	var certVal *x509.Certificate
-	var certInter []*x509.Certificate
-	var rootCAs *x509.CertPool
-	var interCAs *x509.CertPool
-	var err error
-
-	// The public key may contain multiple intermediate certificates, we must
-	// parse those out and include them when doing the actual validation.
-	var toDecode = pubKey
-	var block *pem.Block
-	for true {
-		// Decode the next block in the public key. If there are no more blocks then
-		// this will return nil.
-		block, toDecode = pem.Decode(toDecode)
-		if block == nil {
-			break
-		}
-
-		// Parse the block as an x509 certificate.
-		blockCert, err := x509.ParseCertificate(block.Bytes)
-		if blockCert == nil {
-			return SJWTRetErrCertInvalidFormat, err
-		}
-
-		// If this was the first block then it represents the public certificate,
-		// otherwise it is an intermediate certificate.
-		if certVal == nil {
-			certVal = blockCert
-		} else {
-			certInter = append(certInter, blockCert)
-		}
-	}
-
-	if certVal == nil {
-		return SJWTRetErrCertInvalidFormat, errors.New("failed to parse certificate PEM")
-	}
-
-	if (globalLibOptions.certVerify & (1 << 0)) != 0 {
-		if !time.Now().Before(certVal.NotAfter) {
-			return SJWTRetErrCertExpired, errors.New("certificate expired")
-		} else if !time.Now().After(certVal.NotBefore) {
-			return SJWTRetErrCertBeforeValidity, errors.New("certificate not valid yet")
-		}
-	}
-
-	rootCAs = nil
-	interCAs = nil
-	if (globalLibOptions.certVerify & (1 << 1)) != 0 {
-		// Get the SystemCertPool
-		rootCAs, err = SystemCertPool()
-		if rootCAs == nil {
-			return SJWTRetErrCertProcessing, err
-		}
-	}
-	if (globalLibOptions.certVerify & (1 << 2)) != 0 {
-		if len(globalLibOptions.certCAFile) <= 0 {
-			return SJWTRetErrCertNoCAFile, errors.New("no CA file")
-		}
-
-		if rootCAs == nil {
-			rootCAs = x509.NewCertPool()
-			if rootCAs == nil {
-				return SJWTRetErrCertProcessing, errors.New("no new ca cert pool")
-			}
-		}
-		var certsCA []byte
-		// Read in the cert file
-		certsCA, err = ioutil.ReadFile(globalLibOptions.certCAFile)
-		if err != nil {
-			return SJWTRetErrCertReadCAFile, errors.New("failed to read CA file")
-		}
-
-		// Append our cert to the system pool
-		if ok := rootCAs.AppendCertsFromPEM(certsCA); !ok {
-			return SJWTRetErrCertProcessing, errors.New("failed to append CA file")
-		}
-	}
-	if (globalLibOptions.certVerify & (1 << 3)) != 0 {
-		if len(globalLibOptions.certCAInter) <= 0 {
-			return SJWTRetErrCertNoCAInter, errors.New("no intermediate CA file")
-		}
-		interCAs = x509.NewCertPool()
-		if interCAs == nil {
-			return SJWTRetErrCertProcessing, errors.New("no new ca intermediate cert pool")
-		}
-		var certsCA []byte
-		// Read in the cert file
-		certsCA, err = ioutil.ReadFile(globalLibOptions.certCAInter)
-		if err != nil {
-			return SJWTRetErrCertReadCAInter, errors.New("failed to read intermediate CA file")
-		}
-
-		// Append our cert to the system pool
-		if ok := interCAs.AppendCertsFromPEM(certsCA); !ok {
-			return SJWTRetErrCertProcessing, errors.New("failed to append intermediate CA file")
-		}
-	}
-
-	// Append any intermediate certificates included in pubKey.
-	if len(certInter) > 0 {
-		if interCAs == nil {
-			interCAs = x509.NewCertPool()
-		}
-		if interCAs == nil {
-			return SJWTRetErrCertProcessing, errors.New("no new ca intermediate cert pool")
-		}
-		// Append our certs
-		for _, iCert := range certInter {
-			interCAs.AddCert(iCert)
-		}
-	}
-
-	opts := x509.VerifyOptions{
-		Roots:         rootCAs,
-		Intermediates: interCAs,
-		KeyUsages:     []x509.ExtKeyUsage{x509.ExtKeyUsageAny},
-	}
-
-	if _, err = certVal.Verify(opts); err != nil {
-		return SJWTRetErrCertInvalid, err
-	}
-
-	if (globalLibOptions.certVerify & (1 << 4)) != 0 {
-		if len(globalLibOptions.certCRLFile) <= 0 {
-			return SJWTRetErrCertNoCRLFile, errors.New("no CRL file")
-		}
-		var rootCRL *pkix.CertificateList
-		rootCRL = nil
-		var certsCRLData []byte
-		// Read in the cert file
-		certsCRLData, err = ioutil.ReadFile(globalLibOptions.certCRLFile)
-		if err != nil {
-			return SJWTRetErrCertReadCRLFile, errors.New("failed to read CRL file")
-		}
-		rootCRL, err = x509.ParseCRL(certsCRLData)
-		for _, revoked := range rootCRL.TBSCertList.RevokedCertificates {
-			if certVal.SerialNumber.Cmp(revoked.SerialNumber) == 0 {
-				return SJWTRetErrCertRevoked, errors.New("serial number match - certificate is revoked")
-			}
-		}
-	}
-
-	return SJWTRetOK, nil
-}
-
-=======
->>>>>>> 035db072
 // SJWTParseECPrivateKeyFromPEM Parse PEM encoded Elliptic Curve Private Key Structure
 func SJWTParseECPrivateKeyFromPEM(key []byte) (*ecdsa.PrivateKey, int, error) {
 	var err error
